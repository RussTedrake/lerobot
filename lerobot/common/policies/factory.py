--- conflicted
+++ resolved
@@ -23,16 +23,7 @@
     elif cfg.policy.name == "act":
         from lerobot.common.policies.act.policy import ActionChunkingTransformerPolicy
 
-        policy = ActionChunkingTransformerPolicy(
-            cfg.policy,
-<<<<<<< HEAD
-            cfg.device,
-            n_action_steps=cfg.n_action_steps,
-=======
-            n_obs_steps=cfg.policy.n_obs_steps,
-            n_action_steps=cfg.policy.n_action_steps,
->>>>>>> 19e7661b
-        )
+        policy = ActionChunkingTransformerPolicy(cfg.policy, cfg.device)
         policy.to(cfg.device)
     else:
         raise ValueError(cfg.policy.name)
